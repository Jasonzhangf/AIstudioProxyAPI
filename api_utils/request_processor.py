--- conflicted
+++ resolved
@@ -1,889 +1,884 @@
-"""
-请求处理器模块
-包含核心的请求处理逻辑
-"""
-
-import asyncio
-import json
-import os
-import random
-import time
-from typing import Optional, Tuple, Callable, AsyncGenerator
-from asyncio import Event, Future
-
-from fastapi import HTTPException, Request
-from fastapi.responses import JSONResponse, StreamingResponse
-from playwright.async_api import Page as AsyncPage, Locator, Error as PlaywrightAsyncError, expect as expect_async
-
-# --- 配置模块导入 ---
-from config import *
-
-# --- models模块导入 ---
-from models import ChatCompletionRequest, ClientDisconnectedError
-
-# --- browser_utils模块导入 ---
-from browser_utils import (
-    switch_ai_studio_model,
-    save_error_snapshot
-)
-
-# --- api_utils模块导入 ---
-from .utils import (
-    validate_chat_request,
-    prepare_combined_prompt,
-    generate_sse_chunk,
-    generate_sse_stop_chunk,
-    use_stream_response,
-    calculate_usage_stats
-)
-from browser_utils.page_controller import PageController
-
-
-async def _initialize_request_context(req_id: str, request: ChatCompletionRequest) -> dict:
-    """初始化请求上下文"""
-    from server import (
-        logger, page_instance, is_page_ready, parsed_model_list,
-        current_ai_studio_model_id, model_switching_lock, page_params_cache,
-        params_cache_lock
-    )
-    
-    logger.info(f"[{req_id}] 开始处理请求...")
-    logger.info(f"[{req_id}]   请求参数 - Model: {request.model}, Stream: {request.stream}")
-    
-    context = {
-        'logger': logger,
-        'page': page_instance,
-        'is_page_ready': is_page_ready,
-        'parsed_model_list': parsed_model_list,
-        'current_ai_studio_model_id': current_ai_studio_model_id,
-        'model_switching_lock': model_switching_lock,
-        'page_params_cache': page_params_cache,
-        'params_cache_lock': params_cache_lock,
-        'is_streaming': request.stream,
-        'model_actually_switched': False,
-        'requested_model': request.model,
-        'model_id_to_use': None,
-        'needs_model_switching': False
-    }
-    
-    return context
-
-
-async def _analyze_model_requirements(req_id: str, context: dict, request: ChatCompletionRequest) -> dict:
-    """分析模型需求并确定是否需要切换"""
-    logger = context['logger']
-    current_ai_studio_model_id = context['current_ai_studio_model_id']
-    parsed_model_list = context['parsed_model_list']
-    requested_model = request.model
-    
-    if requested_model and requested_model != MODEL_NAME:
-        requested_model_id = requested_model.split('/')[-1]
-        logger.info(f"[{req_id}] 请求使用模型: {requested_model_id}")
-        
-        if parsed_model_list:
-            valid_model_ids = [m.get("id") for m in parsed_model_list]
-            if requested_model_id not in valid_model_ids:
-                raise HTTPException(
-                    status_code=400,
-                    detail=f"[{req_id}] Invalid model '{requested_model_id}'. Available models: {', '.join(valid_model_ids)}"
-                )
-        
-        context['model_id_to_use'] = requested_model_id
-        if current_ai_studio_model_id != requested_model_id:
-            context['needs_model_switching'] = True
-            logger.info(f"[{req_id}] 需要切换模型: 当前={current_ai_studio_model_id} -> 目标={requested_model_id}")
-    
-    return context
-
-
-async def _test_client_connection(req_id: str, http_request: Request) -> bool:
-    """通过发送测试数据包来主动检测客户端连接状态"""
-    try:
-        # 尝试发送一个小的测试数据包
-        test_chunk = "data: {\"type\":\"ping\"}\n\n"
-
-        # 获取底层的响应对象
-        if hasattr(http_request, '_receive'):
-            # 检查接收通道是否还活跃
-            try:
-                # 尝试非阻塞地检查是否有断开消息
-                import asyncio
-                receive_task = asyncio.create_task(http_request._receive())
-                done, pending = await asyncio.wait([receive_task], timeout=0.01)
-
-                if done:
-                    message = receive_task.result()
-                    if message.get("type") == "http.disconnect":
-                        return False
-                else:
-                    # 取消未完成的任务
-                    receive_task.cancel()
-                    try:
-                        await receive_task
-                    except asyncio.CancelledError:
-                        pass
-
-            except Exception:
-                # 如果检查过程中出现异常，可能表示连接有问题
-                return False
-
-        # 如果上述检查都通过，认为连接正常
-        return True
-
-    except Exception as e:
-        # 任何异常都认为连接已断开
-        return False
-
-async def _setup_disconnect_monitoring(req_id: str, http_request: Request, result_future: Future) -> Tuple[Event, asyncio.Task, Callable]:
-    """设置客户端断开连接监控"""
-    from server import logger
-
-    client_disconnected_event = Event()
-
-    async def check_disconnect_periodically():
-        while not client_disconnected_event.is_set():
-            try:
-                # 使用主动检测方法
-                is_connected = await _test_client_connection(req_id, http_request)
-                if not is_connected:
-                    logger.info(f"[{req_id}] 主动检测到客户端断开连接。")
-                    client_disconnected_event.set()
-                    if not result_future.done():
-                        result_future.set_exception(HTTPException(status_code=499, detail=f"[{req_id}] 客户端关闭了请求"))
-                    break
-
-                # 备用检查：使用原有的is_disconnected方法
-                if await http_request.is_disconnected():
-                    logger.info(f"[{req_id}] 备用检测到客户端断开连接。")
-                    client_disconnected_event.set()
-                    if not result_future.done():
-                        result_future.set_exception(HTTPException(status_code=499, detail=f"[{req_id}] 客户端关闭了请求"))
-                    break
-
-                await asyncio.sleep(0.3)  # 更频繁的检查间隔，从0.5秒改为0.3秒
-            except asyncio.CancelledError:
-                break
-            except Exception as e:
-                logger.error(f"[{req_id}] (Disco Check Task) 错误: {e}")
-                client_disconnected_event.set()
-                if not result_future.done():
-                    result_future.set_exception(HTTPException(status_code=500, detail=f"[{req_id}] Internal disconnect checker error: {e}"))
-                break
-
-    disconnect_check_task = asyncio.create_task(check_disconnect_periodically())
-
-    def check_client_disconnected(stage: str = ""):
-        if client_disconnected_event.is_set():
-            logger.info(f"[{req_id}] 在 '{stage}' 检测到客户端断开连接。")
-            raise ClientDisconnectedError(f"[{req_id}] Client disconnected at stage: {stage}")
-        return False
-
-    return client_disconnected_event, disconnect_check_task, check_client_disconnected
-
-
-async def _validate_page_status(req_id: str, context: dict, check_client_disconnected: Callable) -> None:
-    """验证页面状态"""
-    page = context['page']
-    is_page_ready = context['is_page_ready']
-    
-    if not page or page.is_closed() or not is_page_ready:
-        raise HTTPException(status_code=503, detail=f"[{req_id}] AI Studio 页面丢失或未就绪。", headers={"Retry-After": "30"})
-    
-    check_client_disconnected("Initial Page Check")
-
-
-async def _handle_model_switching(req_id: str, context: dict, check_client_disconnected: Callable) -> dict:
-    """处理模型切换逻辑"""
-    if not context['needs_model_switching']:
-        return context
-    
-    logger = context['logger']
-    page = context['page']
-    model_switching_lock = context['model_switching_lock']
-    model_id_to_use = context['model_id_to_use']
-    
-    import server
-    
-    async with model_switching_lock:
-        if server.current_ai_studio_model_id != model_id_to_use:
-            logger.info(f"[{req_id}] 准备切换模型: {server.current_ai_studio_model_id} -> {model_id_to_use}")
-            switch_success = await switch_ai_studio_model(page, model_id_to_use, req_id)
-            if switch_success:
-                server.current_ai_studio_model_id = model_id_to_use
-                context['model_actually_switched'] = True
-                context['current_ai_studio_model_id'] = model_id_to_use
-                logger.info(f"[{req_id}] ✅ 模型切换成功: {server.current_ai_studio_model_id}")
-            else:
-                await _handle_model_switch_failure(req_id, page, model_id_to_use, server.current_ai_studio_model_id, logger)
-    
-    return context
-
-
-async def _handle_model_switch_failure(req_id: str, page: AsyncPage, model_id_to_use: str, model_before_switch: str, logger) -> None:
-    """处理模型切换失败的情况"""
-    import server
-    
-    logger.warning(f"[{req_id}] ❌ 模型切换至 {model_id_to_use} 失败。")
-    # 尝试恢复全局状态
-    server.current_ai_studio_model_id = model_before_switch
-    
-    raise HTTPException(
-        status_code=422,
-        detail=f"[{req_id}] 未能切换到模型 '{model_id_to_use}'。请确保模型可用。"
-    )
-
-
-async def _handle_parameter_cache(req_id: str, context: dict) -> None:
-    """处理参数缓存"""
-    logger = context['logger']
-    params_cache_lock = context['params_cache_lock']
-    page_params_cache = context['page_params_cache']
-    current_ai_studio_model_id = context['current_ai_studio_model_id']
-    model_actually_switched = context['model_actually_switched']
-    
-    async with params_cache_lock:
-        cached_model_for_params = page_params_cache.get("last_known_model_id_for_params")
-        
-        if model_actually_switched or (current_ai_studio_model_id != cached_model_for_params):
-            logger.info(f"[{req_id}] 模型已更改，参数缓存失效。")
-            page_params_cache.clear()
-            page_params_cache["last_known_model_id_for_params"] = current_ai_studio_model_id
-
-
-async def _prepare_and_validate_request(req_id: str, request: ChatCompletionRequest, check_client_disconnected: Callable) -> str:
-    """准备和验证请求"""
-    try:
-        validate_chat_request(request.messages, req_id)
-    except ValueError as e:
-        raise HTTPException(status_code=400, detail=f"[{req_id}] 无效请求: {e}")
-    
-    prepared_prompt,image_list = prepare_combined_prompt(request.messages, req_id)
-    check_client_disconnected("After Prompt Prep")
-    
-    return prepared_prompt,image_list
-
-async def _handle_response_processing(req_id: str, request: ChatCompletionRequest, page: AsyncPage,
-                                    context: dict, result_future: Future,
-                                    submit_button_locator: Locator, check_client_disconnected: Callable) -> Optional[Tuple[Event, Locator, Callable]]:
-    """处理响应生成"""
-    from server import logger
-    
-    is_streaming = request.stream
-    current_ai_studio_model_id = context.get('current_ai_studio_model_id')
-    
-    # 检查是否使用辅助流
-    stream_port = os.environ.get('STREAM_PORT')
-    use_stream = stream_port != '0'
-    
-    if use_stream:
-        return await _handle_auxiliary_stream_response(req_id, request, context, result_future, submit_button_locator, check_client_disconnected)
-    else:
-        return await _handle_playwright_response(req_id, request, page, context, result_future, submit_button_locator, check_client_disconnected)
-
-
-async def _handle_auxiliary_stream_response(req_id: str, request: ChatCompletionRequest, context: dict, 
-                                          result_future: Future, submit_button_locator: Locator, 
-                                          check_client_disconnected: Callable) -> Optional[Tuple[Event, Locator, Callable]]:
-    """使用辅助流处理响应"""
-    from server import logger
-    
-    is_streaming = request.stream
-    current_ai_studio_model_id = context.get('current_ai_studio_model_id')
-    
-    def generate_random_string(length):
-        charset = "abcdefghijklmnopqrstuvwxyz0123456789"
-        return ''.join(random.choice(charset) for _ in range(length))
-
-    if is_streaming:
-        try:
-            completion_event = Event()
-            
-            async def create_stream_generator_from_helper(event_to_set: Event) -> AsyncGenerator[str, None]:
-                last_reason_pos = 0
-                last_body_pos = 0
-                model_name_for_stream = current_ai_studio_model_id or MODEL_NAME
-                chat_completion_id = f"{CHAT_COMPLETION_ID_PREFIX}{req_id}-{int(time.time())}-{random.randint(100, 999)}"
-                created_timestamp = int(time.time())
-
-                # 用于收集完整内容以计算usage
-                full_reasoning_content = ""
-                full_body_content = ""
-
-                # 数据接收状态标记
-                data_receiving = False
-
-                try:
-                    async for raw_data in use_stream_response(req_id):
-                        # 标记数据接收状态
-                        data_receiving = True
-
-                        # 检查客户端是否断开连接
-                        try:
-                            check_client_disconnected(f"流式生成器循环 ({req_id}): ")
-                        except ClientDisconnectedError:
-                            logger.info(f"[{req_id}] 客户端断开连接，终止流式生成")
-                            # 如果正在接收数据时客户端断开，立即设置done信号
-                            if data_receiving and not event_to_set.is_set():
-                                logger.info(f"[{req_id}] 数据接收中客户端断开，立即设置done信号")
-                                event_to_set.set()
-                            break
-                        
-                        # 确保 data 是字典类型
-                        if isinstance(raw_data, str):
-                            try:
-                                data = json.loads(raw_data)
-                            except json.JSONDecodeError:
-                                logger.warning(f"[{req_id}] 无法解析流数据JSON: {raw_data}")
-                                continue
-                        elif isinstance(raw_data, dict):
-                            data = raw_data
-                        else:
-                            logger.warning(f"[{req_id}] 未知的流数据类型: {type(raw_data)}")
-                            continue
-                        
-                        # 确保必要的键存在
-                        if not isinstance(data, dict):
-                            logger.warning(f"[{req_id}] 数据不是字典类型: {data}")
-                            continue
-                        
-                        reason = data.get("reason", "")
-                        body = data.get("body", "")
-                        done = data.get("done", False)
-                        function = data.get("function", [])
-                        
-                        # 更新完整内容记录
-                        if reason:
-                            full_reasoning_content = reason
-                        if body:
-                            full_body_content = body
-                        
-                        # 处理推理内容
-                        if len(reason) > last_reason_pos:
-                            output = {
-                                "id": chat_completion_id,
-                                "object": "chat.completion.chunk",
-                                "model": model_name_for_stream,
-                                "created": created_timestamp,
-                                "choices":[{
-                                    "index": 0,
-                                    "delta":{
-                                        "role": "assistant",
-                                        "content": None,
-                                        "reasoning_content": reason[last_reason_pos:],
-                                    },
-                                    "finish_reason": None,
-                                    "native_finish_reason": None,
-                                }]
-                            }
-                            last_reason_pos = len(reason)
-                            yield f"data: {json.dumps(output, ensure_ascii=False, separators=(',', ':'))}\n\n"
-                        
-                        # 处理主体内容
-                        if len(body) > last_body_pos:
-                            finish_reason_val = None
-                            if done:
-                                finish_reason_val = "stop"
-                            
-                            delta_content = {"role": "assistant", "content": body[last_body_pos:]}
-                            choice_item = {
-                                "index": 0,
-                                "delta": delta_content,
-                                "finish_reason": finish_reason_val,
-                                "native_finish_reason": finish_reason_val,
-                            }
-
-                            if done and function and len(function) > 0:
-                                tool_calls_list = []
-                                for func_idx, function_call_data in enumerate(function):
-                                    tool_calls_list.append({
-                                        "id": f"call_{generate_random_string(24)}",
-                                        "index": func_idx,
-                                        "type": "function",
-                                        "function": {
-                                            "name": function_call_data["name"],
-                                            "arguments": json.dumps(function_call_data["params"]),
-                                        },
-                                    })
-                                delta_content["tool_calls"] = tool_calls_list
-                                choice_item["finish_reason"] = "tool_calls"
-                                choice_item["native_finish_reason"] = "tool_calls"
-                                delta_content["content"] = None
-
-                            output = {
-                                "id": chat_completion_id,
-                                "object": "chat.completion.chunk",
-                                "model": model_name_for_stream,
-                                "created": created_timestamp,
-                                "choices": [choice_item]
-                            }
-                            last_body_pos = len(body)
-                            yield f"data: {json.dumps(output, ensure_ascii=False, separators=(',', ':'))}\n\n"
-                        
-                        # 处理只有done=True但没有新内容的情况（仅有函数调用或纯结束）
-                        elif done:
-                            # 如果有函数调用但没有新的body内容
-                            if function and len(function) > 0:
-                                delta_content = {"role": "assistant", "content": None}
-                                tool_calls_list = []
-                                for func_idx, function_call_data in enumerate(function):
-                                    tool_calls_list.append({
-                                        "id": f"call_{generate_random_string(24)}",
-                                        "index": func_idx,
-                                        "type": "function",
-                                        "function": {
-                                            "name": function_call_data["name"],
-                                            "arguments": json.dumps(function_call_data["params"]),
-                                        },
-                                    })
-                                delta_content["tool_calls"] = tool_calls_list
-                                choice_item = {
-                                    "index": 0,
-                                    "delta": delta_content,
-                                    "finish_reason": "tool_calls",
-                                    "native_finish_reason": "tool_calls",
-                                }
-                            else:
-                                # 纯结束，没有新内容和函数调用
-                                choice_item = {
-                                    "index": 0,
-                                    "delta": {"role": "assistant"},
-                                    "finish_reason": "stop",
-                                    "native_finish_reason": "stop",
-                                }
-
-                            output = {
-                                "id": chat_completion_id,
-                                "object": "chat.completion.chunk",
-                                "model": model_name_for_stream,
-                                "created": created_timestamp,
-                                "choices": [choice_item]
-                            }
-                            yield f"data: {json.dumps(output, ensure_ascii=False, separators=(',', ':'))}\n\n"
-                
-                except ClientDisconnectedError:
-                    logger.info(f"[{req_id}] 流式生成器中检测到客户端断开连接")
-                    # 客户端断开时立即设置done信号
-                    if data_receiving and not event_to_set.is_set():
-                        logger.info(f"[{req_id}] 客户端断开异常处理中立即设置done信号")
-                        event_to_set.set()
-                except Exception as e:
-                    logger.error(f"[{req_id}] 流式生成器处理过程中发生错误: {e}", exc_info=True)
-                    # 发送错误信息给客户端
-                    try:
-                        error_chunk = {
-                            "id": chat_completion_id,
-                            "object": "chat.completion.chunk",
-                            "model": model_name_for_stream,
-                            "created": created_timestamp,
-                            "choices": [{
-                                "index": 0,
-                                "delta": {"role": "assistant", "content": f"\n\n[错误: {str(e)}]"},
-                                "finish_reason": "stop",
-                                "native_finish_reason": "stop",
-                            }]
-                        }
-                        yield f"data: {json.dumps(error_chunk, ensure_ascii=False, separators=(',', ':'))}\n\n"
-                    except Exception:
-                        pass  # 如果无法发送错误信息，继续处理结束逻辑
-                finally:
-                    # 计算usage统计
-                    try:
-                        usage_stats = calculate_usage_stats(
-                            [msg.model_dump() for msg in request.messages],
-                            full_body_content,
-                            full_reasoning_content
-                        )
-                        logger.info(f"[{req_id}] 计算的token使用统计: {usage_stats}")
-                        
-                        # 发送带usage的最终chunk
-                        final_chunk = {
-                            "id": chat_completion_id,
-                            "object": "chat.completion.chunk",
-                            "model": model_name_for_stream,
-                            "created": created_timestamp,
-                            "choices": [{
-                                "index": 0,
-                                "delta": {},
-                                "finish_reason": "stop",
-                                "native_finish_reason": "stop"
-                            }],
-                            "usage": usage_stats
-                        }
-                        yield f"data: {json.dumps(final_chunk, ensure_ascii=False, separators=(',', ':'))}\n\n"
-                        logger.info(f"[{req_id}] 已发送带usage统计的最终chunk")
-                        
-                    except Exception as usage_err:
-                        logger.error(f"[{req_id}] 计算或发送usage统计时出错: {usage_err}")
-                    
-                    # 确保总是发送 [DONE] 标记
-                    try:
-                        logger.info(f"[{req_id}] 流式生成器完成，发送 [DONE] 标记")
-                        yield "data: [DONE]\n\n"
-                    except Exception as done_err:
-                        logger.error(f"[{req_id}] 发送 [DONE] 标记时出错: {done_err}")
-                    
-                    # 确保事件被设置
-                    if not event_to_set.is_set():
-                        event_to_set.set()
-                        logger.info(f"[{req_id}] 流式生成器完成事件已设置")
-
-            stream_gen_func = create_stream_generator_from_helper(completion_event)
-            if not result_future.done():
-                result_future.set_result(StreamingResponse(stream_gen_func, media_type="text/event-stream"))
-            else:
-                if not completion_event.is_set():
-                    completion_event.set()
-            
-            return completion_event, submit_button_locator, check_client_disconnected
-
-        except Exception as e:
-            logger.error(f"[{req_id}] 从队列获取流式数据时出错: {e}", exc_info=True)
-            if completion_event and not completion_event.is_set():
-                completion_event.set()
-            raise
-
-    else:  # 非流式
-        content = None
-        reasoning_content = None
-        functions = None
-        final_data_from_aux_stream = None
-
-        async for raw_data in use_stream_response(req_id):
-            check_client_disconnected(f"非流式辅助流 - 循环中 ({req_id}): ")
-            
-            # 确保 data 是字典类型
-            if isinstance(raw_data, str):
-                try:
-                    data = json.loads(raw_data)
-                except json.JSONDecodeError:
-                    logger.warning(f"[{req_id}] 无法解析非流式数据JSON: {raw_data}")
-                    continue
-            elif isinstance(raw_data, dict):
-                data = raw_data
-            else:
-                logger.warning(f"[{req_id}] 非流式未知数据类型: {type(raw_data)}")
-                continue
-            
-            # 确保数据是字典类型
-            if not isinstance(data, dict):
-                logger.warning(f"[{req_id}] 非流式数据不是字典类型: {data}")
-                continue
-                
-            final_data_from_aux_stream = data
-            if data.get("done"):
-                content = data.get("body")
-                reasoning_content = data.get("reason")
-                functions = data.get("function")
-                break
-        
-        if final_data_from_aux_stream and final_data_from_aux_stream.get("reason") == "internal_timeout":
-            logger.error(f"[{req_id}] 非流式请求通过辅助流失败: 内部超时")
-            raise HTTPException(status_code=502, detail=f"[{req_id}] 辅助流处理错误 (内部超时)")
-
-        if final_data_from_aux_stream and final_data_from_aux_stream.get("done") is True and content is None:
-             logger.error(f"[{req_id}] 非流式请求通过辅助流完成但未提供内容")
-             raise HTTPException(status_code=502, detail=f"[{req_id}] 辅助流完成但未提供内容")
-
-        model_name_for_json = current_ai_studio_model_id or MODEL_NAME
-        message_payload = {"role": "assistant", "content": content}
-        finish_reason_val = "stop"
-
-        if functions and len(functions) > 0:
-            tool_calls_list = []
-            for func_idx, function_call_data in enumerate(functions):
-                tool_calls_list.append({
-                    "id": f"call_{generate_random_string(24)}",
-                    "index": func_idx,
-                    "type": "function",
-                    "function": {
-                        "name": function_call_data["name"],
-                        "arguments": json.dumps(function_call_data["params"]),
-                    },
-                })
-            message_payload["tool_calls"] = tool_calls_list
-            finish_reason_val = "tool_calls"
-            message_payload["content"] = None
-        
-        if reasoning_content:
-            message_payload["reasoning_content"] = reasoning_content
-
-        # 计算token使用统计
-        usage_stats = calculate_usage_stats(
-            [msg.model_dump() for msg in request.messages],
-            content or "",
-            reasoning_content
-        )
-
-        response_payload = {
-            "id": f"{CHAT_COMPLETION_ID_PREFIX}{req_id}-{int(time.time())}",
-            "object": "chat.completion",
-            "created": int(time.time()),
-            "model": model_name_for_json,
-            "choices": [{
-                "index": 0,
-                "message": message_payload,
-                "finish_reason": finish_reason_val,
-                "native_finish_reason": finish_reason_val,
-            }],
-            "usage": usage_stats
-        }
-
-        if not result_future.done():
-            result_future.set_result(JSONResponse(content=response_payload))
-        return None
-
-
-async def _handle_playwright_response(req_id: str, request: ChatCompletionRequest, page: AsyncPage, 
-                                    context: dict, result_future: Future, submit_button_locator: Locator, 
-                                    check_client_disconnected: Callable) -> Optional[Tuple[Event, Locator, Callable]]:
-    """使用Playwright处理响应"""
-    from server import logger
-    
-    is_streaming = request.stream
-    current_ai_studio_model_id = context.get('current_ai_studio_model_id')
-    
-    logger.info(f"[{req_id}] 定位响应元素...")
-    response_container = page.locator(RESPONSE_CONTAINER_SELECTOR).last
-    response_element = response_container.locator(RESPONSE_TEXT_SELECTOR)
-    
-    try:
-        await expect_async(response_container).to_be_attached(timeout=20000)
-        check_client_disconnected("After Response Container Attached: ")
-        await expect_async(response_element).to_be_attached(timeout=90000)
-        logger.info(f"[{req_id}] 响应元素已定位。")
-    except (PlaywrightAsyncError, asyncio.TimeoutError, ClientDisconnectedError) as locate_err:
-        if isinstance(locate_err, ClientDisconnectedError):
-            raise
-        logger.error(f"[{req_id}] ❌ 错误: 定位响应元素失败或超时: {locate_err}")
-        await save_error_snapshot(f"response_locate_error_{req_id}")
-        raise HTTPException(status_code=502, detail=f"[{req_id}] 定位AI Studio响应元素失败: {locate_err}")
-    except Exception as locate_exc:
-        logger.exception(f"[{req_id}] ❌ 错误: 定位响应元素时意外错误")
-        await save_error_snapshot(f"response_locate_unexpected_{req_id}")
-        raise HTTPException(status_code=500, detail=f"[{req_id}] 定位响应元素时意外错误: {locate_exc}")
-
-    check_client_disconnected("After Response Element Located: ")
-
-    if is_streaming:
-        completion_event = Event()
-
-        async def create_response_stream_generator():
-            # 数据接收状态标记
-            data_receiving = False
-
-            try:
-                # 使用PageController获取响应
-                page_controller = PageController(page, logger, req_id)
-                final_content = await page_controller.get_response(check_client_disconnected)
-
-                # 标记数据接收状态
-                data_receiving = True
-
-                # 生成流式响应 - 保持Markdown格式
-                # 按行分割以保持换行符和Markdown结构
-                lines = final_content.split('\n')
-                for line_idx, line in enumerate(lines):
-                    # 检查客户端是否断开连接
-                    try:
-                        check_client_disconnected(f"Playwright流式生成器循环 ({req_id}): ")
-                    except ClientDisconnectedError:
-                        logger.info(f"[{req_id}] Playwright流式生成器中检测到客户端断开连接")
-                        # 如果正在接收数据时客户端断开，立即设置done信号
-                        if data_receiving and not completion_event.is_set():
-                            logger.info(f"[{req_id}] Playwright数据接收中客户端断开，立即设置done信号")
-                            completion_event.set()
-                        break
-
-                    # 输出当前行的内容（包括空行，以保持Markdown格式）
-                    if line:  # 非空行按字符分块输出
-                        chunk_size = 5  # 每次输出5个字符，平衡速度和体验
-                        for i in range(0, len(line), chunk_size):
-                            chunk = line[i:i+chunk_size]
-                            yield generate_sse_chunk(chunk, req_id, current_ai_studio_model_id or MODEL_NAME)
-                            await asyncio.sleep(0.03)  # 适中的输出速度
-
-                    # 添加换行符（除了最后一行）
-                    if line_idx < len(lines) - 1:
-                        yield generate_sse_chunk('\n', req_id, current_ai_studio_model_id or MODEL_NAME)
-                        await asyncio.sleep(0.01)
-                
-                # 计算并发送带usage的完成块
-                usage_stats = calculate_usage_stats(
-                    [msg.model_dump() for msg in request.messages],
-                    final_content,
-                    ""  # Playwright模式没有reasoning content
-                )
-                logger.info(f"[{req_id}] Playwright非流式计算的token使用统计: {usage_stats}")
-                
-                # 发送带usage的完成块
-                yield generate_sse_stop_chunk(req_id, current_ai_studio_model_id or MODEL_NAME, "stop", usage_stats)
-                
-            except ClientDisconnectedError:
-                logger.info(f"[{req_id}] Playwright流式生成器中检测到客户端断开连接")
-                # 客户端断开时立即设置done信号
-                if data_receiving and not completion_event.is_set():
-                    logger.info(f"[{req_id}] Playwright客户端断开异常处理中立即设置done信号")
-                    completion_event.set()
-            except Exception as e:
-                logger.error(f"[{req_id}] Playwright流式生成器处理过程中发生错误: {e}", exc_info=True)
-                # 发送错误信息给客户端
-                try:
-                    yield generate_sse_chunk(f"\n\n[错误: {str(e)}]", req_id, current_ai_studio_model_id or MODEL_NAME)
-                    yield generate_sse_stop_chunk(req_id, current_ai_studio_model_id or MODEL_NAME)
-                except Exception:
-                    pass  # 如果无法发送错误信息，继续处理结束逻辑
-            finally:
-                # 确保事件被设置
-                if not completion_event.is_set():
-                    completion_event.set()
-                    logger.info(f"[{req_id}] Playwright流式生成器完成事件已设置")
-
-        stream_gen_func = create_response_stream_generator()
-        if not result_future.done():
-            result_future.set_result(StreamingResponse(stream_gen_func, media_type="text/event-stream"))
-        
-        return completion_event, submit_button_locator, check_client_disconnected
-    else:
-        # 使用PageController获取响应
-        page_controller = PageController(page, logger, req_id)
-        final_content = await page_controller.get_response(check_client_disconnected)
-        
-        # 计算token使用统计
-        usage_stats = calculate_usage_stats(
-            [msg.model_dump() for msg in request.messages],
-            final_content,
-            ""  # Playwright模式没有reasoning content
-        )
-        logger.info(f"[{req_id}] Playwright非流式计算的token使用统计: {usage_stats}")
-        
-        response_payload = {
-            "id": f"{CHAT_COMPLETION_ID_PREFIX}{req_id}-{int(time.time())}",
-            "object": "chat.completion",
-            "created": int(time.time()),
-            "model": current_ai_studio_model_id or MODEL_NAME,
-            "choices": [{
-                "index": 0,
-                "message": {"role": "assistant", "content": final_content},
-                "finish_reason": "stop"
-            }],
-            "usage": usage_stats
-        }
-        
-        if not result_future.done():
-            result_future.set_result(JSONResponse(content=response_payload))
-        
-        return None
-
-
-async def _cleanup_request_resources(req_id: str, disconnect_check_task: Optional[asyncio.Task], 
-                                   completion_event: Optional[Event], result_future: Future, 
-                                   is_streaming: bool) -> None:
-    """清理请求资源"""
-    from server import logger
-    
-    if disconnect_check_task and not disconnect_check_task.done():
-        disconnect_check_task.cancel()
-        try: 
-            await disconnect_check_task
-        except asyncio.CancelledError: 
-            pass
-        except Exception as task_clean_err: 
-            logger.error(f"[{req_id}] 清理任务时出错: {task_clean_err}")
-    
-    logger.info(f"[{req_id}] 处理完成。")
-    
-    if is_streaming and completion_event and not completion_event.is_set() and (result_future.done() and result_future.exception() is not None):
-         logger.warning(f"[{req_id}] 流式请求异常，确保完成事件已设置。")
-         completion_event.set()
-
-
-async def _process_request_refactored(
-    req_id: str,
-    request: ChatCompletionRequest,
-    http_request: Request,
-    result_future: Future
-) -> Optional[Tuple[Event, Locator, Callable[[str], bool]]]:
-    """核心请求处理函数 - 重构版本"""
-
-    # 优化：在开始任何处理前主动检测客户端连接状态
-    is_connected = await _test_client_connection(req_id, http_request)
-    if not is_connected:
-        from server import logger
-        logger.info(f"[{req_id}] ✅ 核心处理前检测到客户端断开，提前退出节省资源")
-        if not result_future.done():
-            result_future.set_exception(HTTPException(status_code=499, detail=f"[{req_id}] 客户端在处理开始前已断开连接"))
-        return None
-
-    context = await _initialize_request_context(req_id, request)
-    context = await _analyze_model_requirements(req_id, context, request)
-    
-    client_disconnected_event, disconnect_check_task, check_client_disconnected = await _setup_disconnect_monitoring(
-        req_id, http_request, result_future
-    )
-    
-    page = context['page']
-    submit_button_locator = page.locator(SUBMIT_BUTTON_SELECTOR) if page else None
-    completion_event = None
-    
-    try:
-        await _validate_page_status(req_id, context, check_client_disconnected)
-        
-        page_controller = PageController(page, context['logger'], req_id)
-
-        await _handle_model_switching(req_id, context, check_client_disconnected)
-        await _handle_parameter_cache(req_id, context)
-        
-        prepared_prompt,image_list = await _prepare_and_validate_request(req_id, request, check_client_disconnected)
-
-        # 使用PageController处理页面交互
-        # 注意：聊天历史清空已移至队列处理锁释放后执行
-
-        await page_controller.adjust_parameters(
-            request.model_dump(exclude_none=True), # 使用 exclude_none=True 避免传递None值
-            context['page_params_cache'],
-            context['params_cache_lock'],
-            context['model_id_to_use'],
-            context['parsed_model_list'],
-            check_client_disconnected
-        )
-<<<<<<< HEAD
-        
-        await page_controller.submit_prompt(prepared_prompt,image_list, check_client_disconnected)
-=======
-
-        # 优化：在提交提示前再次检查客户端连接，避免不必要的后台请求
-        check_client_disconnected("提交提示前最终检查")
-
-        await page_controller.submit_prompt(prepared_prompt, check_client_disconnected)
->>>>>>> 0770ac6f
-        
-        # 响应处理仍然需要在这里，因为它决定了是流式还是非流式，并设置future
-        response_result = await _handle_response_processing(
-            req_id, request, page, context, result_future, submit_button_locator, check_client_disconnected
-        )
-        
-        if response_result:
-            completion_event, _, _ = response_result
-        
-        return completion_event, submit_button_locator, check_client_disconnected
-        
-    except ClientDisconnectedError as disco_err:
-        context['logger'].info(f"[{req_id}] 捕获到客户端断开连接信号: {disco_err}")
-        if not result_future.done():
-             result_future.set_exception(HTTPException(status_code=499, detail=f"[{req_id}] Client disconnected during processing."))
-    except HTTPException as http_err:
-        context['logger'].warning(f"[{req_id}] 捕获到 HTTP 异常: {http_err.status_code} - {http_err.detail}")
-        if not result_future.done():
-            result_future.set_exception(http_err)
-    except PlaywrightAsyncError as pw_err:
-        context['logger'].error(f"[{req_id}] 捕获到 Playwright 错误: {pw_err}")
-        await save_error_snapshot(f"process_playwright_error_{req_id}")
-        if not result_future.done():
-            result_future.set_exception(HTTPException(status_code=502, detail=f"[{req_id}] Playwright interaction failed: {pw_err}"))
-    except Exception as e:
-        context['logger'].exception(f"[{req_id}] 捕获到意外错误")
-        await save_error_snapshot(f"process_unexpected_error_{req_id}")
-        if not result_future.done():
-            result_future.set_exception(HTTPException(status_code=500, detail=f"[{req_id}] Unexpected server error: {e}"))
-    finally:
-        await _cleanup_request_resources(req_id, disconnect_check_task, completion_event, result_future, request.stream)
+"""
+请求处理器模块
+包含核心的请求处理逻辑
+"""
+
+import asyncio
+import json
+import os
+import random
+import time
+from typing import Optional, Tuple, Callable, AsyncGenerator
+from asyncio import Event, Future
+
+from fastapi import HTTPException, Request
+from fastapi.responses import JSONResponse, StreamingResponse
+from playwright.async_api import Page as AsyncPage, Locator, Error as PlaywrightAsyncError, expect as expect_async
+
+# --- 配置模块导入 ---
+from config import *
+
+# --- models模块导入 ---
+from models import ChatCompletionRequest, ClientDisconnectedError
+
+# --- browser_utils模块导入 ---
+from browser_utils import (
+    switch_ai_studio_model,
+    save_error_snapshot
+)
+
+# --- api_utils模块导入 ---
+from .utils import (
+    validate_chat_request,
+    prepare_combined_prompt,
+    generate_sse_chunk,
+    generate_sse_stop_chunk,
+    use_stream_response,
+    calculate_usage_stats
+)
+from browser_utils.page_controller import PageController
+
+
+async def _initialize_request_context(req_id: str, request: ChatCompletionRequest) -> dict:
+    """初始化请求上下文"""
+    from server import (
+        logger, page_instance, is_page_ready, parsed_model_list,
+        current_ai_studio_model_id, model_switching_lock, page_params_cache,
+        params_cache_lock
+    )
+    
+    logger.info(f"[{req_id}] 开始处理请求...")
+    logger.info(f"[{req_id}]   请求参数 - Model: {request.model}, Stream: {request.stream}")
+    
+    context = {
+        'logger': logger,
+        'page': page_instance,
+        'is_page_ready': is_page_ready,
+        'parsed_model_list': parsed_model_list,
+        'current_ai_studio_model_id': current_ai_studio_model_id,
+        'model_switching_lock': model_switching_lock,
+        'page_params_cache': page_params_cache,
+        'params_cache_lock': params_cache_lock,
+        'is_streaming': request.stream,
+        'model_actually_switched': False,
+        'requested_model': request.model,
+        'model_id_to_use': None,
+        'needs_model_switching': False
+    }
+    
+    return context
+
+
+async def _analyze_model_requirements(req_id: str, context: dict, request: ChatCompletionRequest) -> dict:
+    """分析模型需求并确定是否需要切换"""
+    logger = context['logger']
+    current_ai_studio_model_id = context['current_ai_studio_model_id']
+    parsed_model_list = context['parsed_model_list']
+    requested_model = request.model
+    
+    if requested_model and requested_model != MODEL_NAME:
+        requested_model_id = requested_model.split('/')[-1]
+        logger.info(f"[{req_id}] 请求使用模型: {requested_model_id}")
+        
+        if parsed_model_list:
+            valid_model_ids = [m.get("id") for m in parsed_model_list]
+            if requested_model_id not in valid_model_ids:
+                raise HTTPException(
+                    status_code=400,
+                    detail=f"[{req_id}] Invalid model '{requested_model_id}'. Available models: {', '.join(valid_model_ids)}"
+                )
+        
+        context['model_id_to_use'] = requested_model_id
+        if current_ai_studio_model_id != requested_model_id:
+            context['needs_model_switching'] = True
+            logger.info(f"[{req_id}] 需要切换模型: 当前={current_ai_studio_model_id} -> 目标={requested_model_id}")
+    
+    return context
+
+
+async def _test_client_connection(req_id: str, http_request: Request) -> bool:
+    """通过发送测试数据包来主动检测客户端连接状态"""
+    try:
+        # 尝试发送一个小的测试数据包
+        test_chunk = "data: {\"type\":\"ping\"}\n\n"
+
+        # 获取底层的响应对象
+        if hasattr(http_request, '_receive'):
+            # 检查接收通道是否还活跃
+            try:
+                # 尝试非阻塞地检查是否有断开消息
+                import asyncio
+                receive_task = asyncio.create_task(http_request._receive())
+                done, pending = await asyncio.wait([receive_task], timeout=0.01)
+
+                if done:
+                    message = receive_task.result()
+                    if message.get("type") == "http.disconnect":
+                        return False
+                else:
+                    # 取消未完成的任务
+                    receive_task.cancel()
+                    try:
+                        await receive_task
+                    except asyncio.CancelledError:
+                        pass
+
+            except Exception:
+                # 如果检查过程中出现异常，可能表示连接有问题
+                return False
+
+        # 如果上述检查都通过，认为连接正常
+        return True
+
+    except Exception as e:
+        # 任何异常都认为连接已断开
+        return False
+
+async def _setup_disconnect_monitoring(req_id: str, http_request: Request, result_future: Future) -> Tuple[Event, asyncio.Task, Callable]:
+    """设置客户端断开连接监控"""
+    from server import logger
+
+    client_disconnected_event = Event()
+
+    async def check_disconnect_periodically():
+        while not client_disconnected_event.is_set():
+            try:
+                # 使用主动检测方法
+                is_connected = await _test_client_connection(req_id, http_request)
+                if not is_connected:
+                    logger.info(f"[{req_id}] 主动检测到客户端断开连接。")
+                    client_disconnected_event.set()
+                    if not result_future.done():
+                        result_future.set_exception(HTTPException(status_code=499, detail=f"[{req_id}] 客户端关闭了请求"))
+                    break
+
+                # 备用检查：使用原有的is_disconnected方法
+                if await http_request.is_disconnected():
+                    logger.info(f"[{req_id}] 备用检测到客户端断开连接。")
+                    client_disconnected_event.set()
+                    if not result_future.done():
+                        result_future.set_exception(HTTPException(status_code=499, detail=f"[{req_id}] 客户端关闭了请求"))
+                    break
+
+                await asyncio.sleep(0.3)  # 更频繁的检查间隔，从0.5秒改为0.3秒
+            except asyncio.CancelledError:
+                break
+            except Exception as e:
+                logger.error(f"[{req_id}] (Disco Check Task) 错误: {e}")
+                client_disconnected_event.set()
+                if not result_future.done():
+                    result_future.set_exception(HTTPException(status_code=500, detail=f"[{req_id}] Internal disconnect checker error: {e}"))
+                break
+
+    disconnect_check_task = asyncio.create_task(check_disconnect_periodically())
+
+    def check_client_disconnected(stage: str = ""):
+        if client_disconnected_event.is_set():
+            logger.info(f"[{req_id}] 在 '{stage}' 检测到客户端断开连接。")
+            raise ClientDisconnectedError(f"[{req_id}] Client disconnected at stage: {stage}")
+        return False
+
+    return client_disconnected_event, disconnect_check_task, check_client_disconnected
+
+
+async def _validate_page_status(req_id: str, context: dict, check_client_disconnected: Callable) -> None:
+    """验证页面状态"""
+    page = context['page']
+    is_page_ready = context['is_page_ready']
+    
+    if not page or page.is_closed() or not is_page_ready:
+        raise HTTPException(status_code=503, detail=f"[{req_id}] AI Studio 页面丢失或未就绪。", headers={"Retry-After": "30"})
+    
+    check_client_disconnected("Initial Page Check")
+
+
+async def _handle_model_switching(req_id: str, context: dict, check_client_disconnected: Callable) -> dict:
+    """处理模型切换逻辑"""
+    if not context['needs_model_switching']:
+        return context
+    
+    logger = context['logger']
+    page = context['page']
+    model_switching_lock = context['model_switching_lock']
+    model_id_to_use = context['model_id_to_use']
+    
+    import server
+    
+    async with model_switching_lock:
+        if server.current_ai_studio_model_id != model_id_to_use:
+            logger.info(f"[{req_id}] 准备切换模型: {server.current_ai_studio_model_id} -> {model_id_to_use}")
+            switch_success = await switch_ai_studio_model(page, model_id_to_use, req_id)
+            if switch_success:
+                server.current_ai_studio_model_id = model_id_to_use
+                context['model_actually_switched'] = True
+                context['current_ai_studio_model_id'] = model_id_to_use
+                logger.info(f"[{req_id}] ✅ 模型切换成功: {server.current_ai_studio_model_id}")
+            else:
+                await _handle_model_switch_failure(req_id, page, model_id_to_use, server.current_ai_studio_model_id, logger)
+    
+    return context
+
+
+async def _handle_model_switch_failure(req_id: str, page: AsyncPage, model_id_to_use: str, model_before_switch: str, logger) -> None:
+    """处理模型切换失败的情况"""
+    import server
+    
+    logger.warning(f"[{req_id}] ❌ 模型切换至 {model_id_to_use} 失败。")
+    # 尝试恢复全局状态
+    server.current_ai_studio_model_id = model_before_switch
+    
+    raise HTTPException(
+        status_code=422,
+        detail=f"[{req_id}] 未能切换到模型 '{model_id_to_use}'。请确保模型可用。"
+    )
+
+
+async def _handle_parameter_cache(req_id: str, context: dict) -> None:
+    """处理参数缓存"""
+    logger = context['logger']
+    params_cache_lock = context['params_cache_lock']
+    page_params_cache = context['page_params_cache']
+    current_ai_studio_model_id = context['current_ai_studio_model_id']
+    model_actually_switched = context['model_actually_switched']
+    
+    async with params_cache_lock:
+        cached_model_for_params = page_params_cache.get("last_known_model_id_for_params")
+        
+        if model_actually_switched or (current_ai_studio_model_id != cached_model_for_params):
+            logger.info(f"[{req_id}] 模型已更改，参数缓存失效。")
+            page_params_cache.clear()
+            page_params_cache["last_known_model_id_for_params"] = current_ai_studio_model_id
+
+
+async def _prepare_and_validate_request(req_id: str, request: ChatCompletionRequest, check_client_disconnected: Callable) -> str:
+    """准备和验证请求"""
+    try:
+        validate_chat_request(request.messages, req_id)
+    except ValueError as e:
+        raise HTTPException(status_code=400, detail=f"[{req_id}] 无效请求: {e}")
+    
+    prepared_prompt = prepare_combined_prompt(request.messages, req_id)
+    check_client_disconnected("After Prompt Prep")
+    
+    return prepared_prompt
+
+async def _handle_response_processing(req_id: str, request: ChatCompletionRequest, page: AsyncPage,
+                                    context: dict, result_future: Future,
+                                    submit_button_locator: Locator, check_client_disconnected: Callable) -> Optional[Tuple[Event, Locator, Callable]]:
+    """处理响应生成"""
+    from server import logger
+    
+    is_streaming = request.stream
+    current_ai_studio_model_id = context.get('current_ai_studio_model_id')
+    
+    # 检查是否使用辅助流
+    stream_port = os.environ.get('STREAM_PORT')
+    use_stream = stream_port != '0'
+    
+    if use_stream:
+        return await _handle_auxiliary_stream_response(req_id, request, context, result_future, submit_button_locator, check_client_disconnected)
+    else:
+        return await _handle_playwright_response(req_id, request, page, context, result_future, submit_button_locator, check_client_disconnected)
+
+
+async def _handle_auxiliary_stream_response(req_id: str, request: ChatCompletionRequest, context: dict, 
+                                          result_future: Future, submit_button_locator: Locator, 
+                                          check_client_disconnected: Callable) -> Optional[Tuple[Event, Locator, Callable]]:
+    """使用辅助流处理响应"""
+    from server import logger
+    
+    is_streaming = request.stream
+    current_ai_studio_model_id = context.get('current_ai_studio_model_id')
+    
+    def generate_random_string(length):
+        charset = "abcdefghijklmnopqrstuvwxyz0123456789"
+        return ''.join(random.choice(charset) for _ in range(length))
+
+    if is_streaming:
+        try:
+            completion_event = Event()
+            
+            async def create_stream_generator_from_helper(event_to_set: Event) -> AsyncGenerator[str, None]:
+                last_reason_pos = 0
+                last_body_pos = 0
+                model_name_for_stream = current_ai_studio_model_id or MODEL_NAME
+                chat_completion_id = f"{CHAT_COMPLETION_ID_PREFIX}{req_id}-{int(time.time())}-{random.randint(100, 999)}"
+                created_timestamp = int(time.time())
+
+                # 用于收集完整内容以计算usage
+                full_reasoning_content = ""
+                full_body_content = ""
+
+                # 数据接收状态标记
+                data_receiving = False
+
+                try:
+                    async for raw_data in use_stream_response(req_id):
+                        # 标记数据接收状态
+                        data_receiving = True
+
+                        # 检查客户端是否断开连接
+                        try:
+                            check_client_disconnected(f"流式生成器循环 ({req_id}): ")
+                        except ClientDisconnectedError:
+                            logger.info(f"[{req_id}] 客户端断开连接，终止流式生成")
+                            # 如果正在接收数据时客户端断开，立即设置done信号
+                            if data_receiving and not event_to_set.is_set():
+                                logger.info(f"[{req_id}] 数据接收中客户端断开，立即设置done信号")
+                                event_to_set.set()
+                            break
+                        
+                        # 确保 data 是字典类型
+                        if isinstance(raw_data, str):
+                            try:
+                                data = json.loads(raw_data)
+                            except json.JSONDecodeError:
+                                logger.warning(f"[{req_id}] 无法解析流数据JSON: {raw_data}")
+                                continue
+                        elif isinstance(raw_data, dict):
+                            data = raw_data
+                        else:
+                            logger.warning(f"[{req_id}] 未知的流数据类型: {type(raw_data)}")
+                            continue
+                        
+                        # 确保必要的键存在
+                        if not isinstance(data, dict):
+                            logger.warning(f"[{req_id}] 数据不是字典类型: {data}")
+                            continue
+                        
+                        reason = data.get("reason", "")
+                        body = data.get("body", "")
+                        done = data.get("done", False)
+                        function = data.get("function", [])
+                        
+                        # 更新完整内容记录
+                        if reason:
+                            full_reasoning_content = reason
+                        if body:
+                            full_body_content = body
+                        
+                        # 处理推理内容
+                        if len(reason) > last_reason_pos:
+                            output = {
+                                "id": chat_completion_id,
+                                "object": "chat.completion.chunk",
+                                "model": model_name_for_stream,
+                                "created": created_timestamp,
+                                "choices":[{
+                                    "index": 0,
+                                    "delta":{
+                                        "role": "assistant",
+                                        "content": None,
+                                        "reasoning_content": reason[last_reason_pos:],
+                                    },
+                                    "finish_reason": None,
+                                    "native_finish_reason": None,
+                                }]
+                            }
+                            last_reason_pos = len(reason)
+                            yield f"data: {json.dumps(output, ensure_ascii=False, separators=(',', ':'))}\n\n"
+                        
+                        # 处理主体内容
+                        if len(body) > last_body_pos:
+                            finish_reason_val = None
+                            if done:
+                                finish_reason_val = "stop"
+                            
+                            delta_content = {"role": "assistant", "content": body[last_body_pos:]}
+                            choice_item = {
+                                "index": 0,
+                                "delta": delta_content,
+                                "finish_reason": finish_reason_val,
+                                "native_finish_reason": finish_reason_val,
+                            }
+
+                            if done and function and len(function) > 0:
+                                tool_calls_list = []
+                                for func_idx, function_call_data in enumerate(function):
+                                    tool_calls_list.append({
+                                        "id": f"call_{generate_random_string(24)}",
+                                        "index": func_idx,
+                                        "type": "function",
+                                        "function": {
+                                            "name": function_call_data["name"],
+                                            "arguments": json.dumps(function_call_data["params"]),
+                                        },
+                                    })
+                                delta_content["tool_calls"] = tool_calls_list
+                                choice_item["finish_reason"] = "tool_calls"
+                                choice_item["native_finish_reason"] = "tool_calls"
+                                delta_content["content"] = None
+
+                            output = {
+                                "id": chat_completion_id,
+                                "object": "chat.completion.chunk",
+                                "model": model_name_for_stream,
+                                "created": created_timestamp,
+                                "choices": [choice_item]
+                            }
+                            last_body_pos = len(body)
+                            yield f"data: {json.dumps(output, ensure_ascii=False, separators=(',', ':'))}\n\n"
+                        
+                        # 处理只有done=True但没有新内容的情况（仅有函数调用或纯结束）
+                        elif done:
+                            # 如果有函数调用但没有新的body内容
+                            if function and len(function) > 0:
+                                delta_content = {"role": "assistant", "content": None}
+                                tool_calls_list = []
+                                for func_idx, function_call_data in enumerate(function):
+                                    tool_calls_list.append({
+                                        "id": f"call_{generate_random_string(24)}",
+                                        "index": func_idx,
+                                        "type": "function",
+                                        "function": {
+                                            "name": function_call_data["name"],
+                                            "arguments": json.dumps(function_call_data["params"]),
+                                        },
+                                    })
+                                delta_content["tool_calls"] = tool_calls_list
+                                choice_item = {
+                                    "index": 0,
+                                    "delta": delta_content,
+                                    "finish_reason": "tool_calls",
+                                    "native_finish_reason": "tool_calls",
+                                }
+                            else:
+                                # 纯结束，没有新内容和函数调用
+                                choice_item = {
+                                    "index": 0,
+                                    "delta": {"role": "assistant"},
+                                    "finish_reason": "stop",
+                                    "native_finish_reason": "stop",
+                                }
+
+                            output = {
+                                "id": chat_completion_id,
+                                "object": "chat.completion.chunk",
+                                "model": model_name_for_stream,
+                                "created": created_timestamp,
+                                "choices": [choice_item]
+                            }
+                            yield f"data: {json.dumps(output, ensure_ascii=False, separators=(',', ':'))}\n\n"
+                
+                except ClientDisconnectedError:
+                    logger.info(f"[{req_id}] 流式生成器中检测到客户端断开连接")
+                    # 客户端断开时立即设置done信号
+                    if data_receiving and not event_to_set.is_set():
+                        logger.info(f"[{req_id}] 客户端断开异常处理中立即设置done信号")
+                        event_to_set.set()
+                except Exception as e:
+                    logger.error(f"[{req_id}] 流式生成器处理过程中发生错误: {e}", exc_info=True)
+                    # 发送错误信息给客户端
+                    try:
+                        error_chunk = {
+                            "id": chat_completion_id,
+                            "object": "chat.completion.chunk",
+                            "model": model_name_for_stream,
+                            "created": created_timestamp,
+                            "choices": [{
+                                "index": 0,
+                                "delta": {"role": "assistant", "content": f"\n\n[错误: {str(e)}]"},
+                                "finish_reason": "stop",
+                                "native_finish_reason": "stop",
+                            }]
+                        }
+                        yield f"data: {json.dumps(error_chunk, ensure_ascii=False, separators=(',', ':'))}\n\n"
+                    except Exception:
+                        pass  # 如果无法发送错误信息，继续处理结束逻辑
+                finally:
+                    # 计算usage统计
+                    try:
+                        usage_stats = calculate_usage_stats(
+                            [msg.model_dump() for msg in request.messages],
+                            full_body_content,
+                            full_reasoning_content
+                        )
+                        logger.info(f"[{req_id}] 计算的token使用统计: {usage_stats}")
+                        
+                        # 发送带usage的最终chunk
+                        final_chunk = {
+                            "id": chat_completion_id,
+                            "object": "chat.completion.chunk",
+                            "model": model_name_for_stream,
+                            "created": created_timestamp,
+                            "choices": [{
+                                "index": 0,
+                                "delta": {},
+                                "finish_reason": "stop",
+                                "native_finish_reason": "stop"
+                            }],
+                            "usage": usage_stats
+                        }
+                        yield f"data: {json.dumps(final_chunk, ensure_ascii=False, separators=(',', ':'))}\n\n"
+                        logger.info(f"[{req_id}] 已发送带usage统计的最终chunk")
+                        
+                    except Exception as usage_err:
+                        logger.error(f"[{req_id}] 计算或发送usage统计时出错: {usage_err}")
+                    
+                    # 确保总是发送 [DONE] 标记
+                    try:
+                        logger.info(f"[{req_id}] 流式生成器完成，发送 [DONE] 标记")
+                        yield "data: [DONE]\n\n"
+                    except Exception as done_err:
+                        logger.error(f"[{req_id}] 发送 [DONE] 标记时出错: {done_err}")
+                    
+                    # 确保事件被设置
+                    if not event_to_set.is_set():
+                        event_to_set.set()
+                        logger.info(f"[{req_id}] 流式生成器完成事件已设置")
+
+            stream_gen_func = create_stream_generator_from_helper(completion_event)
+            if not result_future.done():
+                result_future.set_result(StreamingResponse(stream_gen_func, media_type="text/event-stream"))
+            else:
+                if not completion_event.is_set():
+                    completion_event.set()
+            
+            return completion_event, submit_button_locator, check_client_disconnected
+
+        except Exception as e:
+            logger.error(f"[{req_id}] 从队列获取流式数据时出错: {e}", exc_info=True)
+            if completion_event and not completion_event.is_set():
+                completion_event.set()
+            raise
+
+    else:  # 非流式
+        content = None
+        reasoning_content = None
+        functions = None
+        final_data_from_aux_stream = None
+
+        async for raw_data in use_stream_response(req_id):
+            check_client_disconnected(f"非流式辅助流 - 循环中 ({req_id}): ")
+            
+            # 确保 data 是字典类型
+            if isinstance(raw_data, str):
+                try:
+                    data = json.loads(raw_data)
+                except json.JSONDecodeError:
+                    logger.warning(f"[{req_id}] 无法解析非流式数据JSON: {raw_data}")
+                    continue
+            elif isinstance(raw_data, dict):
+                data = raw_data
+            else:
+                logger.warning(f"[{req_id}] 非流式未知数据类型: {type(raw_data)}")
+                continue
+            
+            # 确保数据是字典类型
+            if not isinstance(data, dict):
+                logger.warning(f"[{req_id}] 非流式数据不是字典类型: {data}")
+                continue
+                
+            final_data_from_aux_stream = data
+            if data.get("done"):
+                content = data.get("body")
+                reasoning_content = data.get("reason")
+                functions = data.get("function")
+                break
+        
+        if final_data_from_aux_stream and final_data_from_aux_stream.get("reason") == "internal_timeout":
+            logger.error(f"[{req_id}] 非流式请求通过辅助流失败: 内部超时")
+            raise HTTPException(status_code=502, detail=f"[{req_id}] 辅助流处理错误 (内部超时)")
+
+        if final_data_from_aux_stream and final_data_from_aux_stream.get("done") is True and content is None:
+             logger.error(f"[{req_id}] 非流式请求通过辅助流完成但未提供内容")
+             raise HTTPException(status_code=502, detail=f"[{req_id}] 辅助流完成但未提供内容")
+
+        model_name_for_json = current_ai_studio_model_id or MODEL_NAME
+        message_payload = {"role": "assistant", "content": content}
+        finish_reason_val = "stop"
+
+        if functions and len(functions) > 0:
+            tool_calls_list = []
+            for func_idx, function_call_data in enumerate(functions):
+                tool_calls_list.append({
+                    "id": f"call_{generate_random_string(24)}",
+                    "index": func_idx,
+                    "type": "function",
+                    "function": {
+                        "name": function_call_data["name"],
+                        "arguments": json.dumps(function_call_data["params"]),
+                    },
+                })
+            message_payload["tool_calls"] = tool_calls_list
+            finish_reason_val = "tool_calls"
+            message_payload["content"] = None
+        
+        if reasoning_content:
+            message_payload["reasoning_content"] = reasoning_content
+
+        # 计算token使用统计
+        usage_stats = calculate_usage_stats(
+            [msg.model_dump() for msg in request.messages],
+            content or "",
+            reasoning_content
+        )
+
+        response_payload = {
+            "id": f"{CHAT_COMPLETION_ID_PREFIX}{req_id}-{int(time.time())}",
+            "object": "chat.completion",
+            "created": int(time.time()),
+            "model": model_name_for_json,
+            "choices": [{
+                "index": 0,
+                "message": message_payload,
+                "finish_reason": finish_reason_val,
+                "native_finish_reason": finish_reason_val,
+            }],
+            "usage": usage_stats
+        }
+
+        if not result_future.done():
+            result_future.set_result(JSONResponse(content=response_payload))
+        return None
+
+
+async def _handle_playwright_response(req_id: str, request: ChatCompletionRequest, page: AsyncPage, 
+                                    context: dict, result_future: Future, submit_button_locator: Locator, 
+                                    check_client_disconnected: Callable) -> Optional[Tuple[Event, Locator, Callable]]:
+    """使用Playwright处理响应"""
+    from server import logger
+    
+    is_streaming = request.stream
+    current_ai_studio_model_id = context.get('current_ai_studio_model_id')
+    
+    logger.info(f"[{req_id}] 定位响应元素...")
+    response_container = page.locator(RESPONSE_CONTAINER_SELECTOR).last
+    response_element = response_container.locator(RESPONSE_TEXT_SELECTOR)
+    
+    try:
+        await expect_async(response_container).to_be_attached(timeout=20000)
+        check_client_disconnected("After Response Container Attached: ")
+        await expect_async(response_element).to_be_attached(timeout=90000)
+        logger.info(f"[{req_id}] 响应元素已定位。")
+    except (PlaywrightAsyncError, asyncio.TimeoutError, ClientDisconnectedError) as locate_err:
+        if isinstance(locate_err, ClientDisconnectedError):
+            raise
+        logger.error(f"[{req_id}] ❌ 错误: 定位响应元素失败或超时: {locate_err}")
+        await save_error_snapshot(f"response_locate_error_{req_id}")
+        raise HTTPException(status_code=502, detail=f"[{req_id}] 定位AI Studio响应元素失败: {locate_err}")
+    except Exception as locate_exc:
+        logger.exception(f"[{req_id}] ❌ 错误: 定位响应元素时意外错误")
+        await save_error_snapshot(f"response_locate_unexpected_{req_id}")
+        raise HTTPException(status_code=500, detail=f"[{req_id}] 定位响应元素时意外错误: {locate_exc}")
+
+    check_client_disconnected("After Response Element Located: ")
+
+    if is_streaming:
+        completion_event = Event()
+
+        async def create_response_stream_generator():
+            # 数据接收状态标记
+            data_receiving = False
+
+            try:
+                # 使用PageController获取响应
+                page_controller = PageController(page, logger, req_id)
+                final_content = await page_controller.get_response(check_client_disconnected)
+
+                # 标记数据接收状态
+                data_receiving = True
+
+                # 生成流式响应 - 保持Markdown格式
+                # 按行分割以保持换行符和Markdown结构
+                lines = final_content.split('\n')
+                for line_idx, line in enumerate(lines):
+                    # 检查客户端是否断开连接
+                    try:
+                        check_client_disconnected(f"Playwright流式生成器循环 ({req_id}): ")
+                    except ClientDisconnectedError:
+                        logger.info(f"[{req_id}] Playwright流式生成器中检测到客户端断开连接")
+                        # 如果正在接收数据时客户端断开，立即设置done信号
+                        if data_receiving and not completion_event.is_set():
+                            logger.info(f"[{req_id}] Playwright数据接收中客户端断开，立即设置done信号")
+                            completion_event.set()
+                        break
+
+                    # 输出当前行的内容（包括空行，以保持Markdown格式）
+                    if line:  # 非空行按字符分块输出
+                        chunk_size = 5  # 每次输出5个字符，平衡速度和体验
+                        for i in range(0, len(line), chunk_size):
+                            chunk = line[i:i+chunk_size]
+                            yield generate_sse_chunk(chunk, req_id, current_ai_studio_model_id or MODEL_NAME)
+                            await asyncio.sleep(0.03)  # 适中的输出速度
+
+                    # 添加换行符（除了最后一行）
+                    if line_idx < len(lines) - 1:
+                        yield generate_sse_chunk('\n', req_id, current_ai_studio_model_id or MODEL_NAME)
+                        await asyncio.sleep(0.01)
+                
+                # 计算并发送带usage的完成块
+                usage_stats = calculate_usage_stats(
+                    [msg.model_dump() for msg in request.messages],
+                    final_content,
+                    ""  # Playwright模式没有reasoning content
+                )
+                logger.info(f"[{req_id}] Playwright非流式计算的token使用统计: {usage_stats}")
+                
+                # 发送带usage的完成块
+                yield generate_sse_stop_chunk(req_id, current_ai_studio_model_id or MODEL_NAME, "stop", usage_stats)
+                
+            except ClientDisconnectedError:
+                logger.info(f"[{req_id}] Playwright流式生成器中检测到客户端断开连接")
+                # 客户端断开时立即设置done信号
+                if data_receiving and not completion_event.is_set():
+                    logger.info(f"[{req_id}] Playwright客户端断开异常处理中立即设置done信号")
+                    completion_event.set()
+            except Exception as e:
+                logger.error(f"[{req_id}] Playwright流式生成器处理过程中发生错误: {e}", exc_info=True)
+                # 发送错误信息给客户端
+                try:
+                    yield generate_sse_chunk(f"\n\n[错误: {str(e)}]", req_id, current_ai_studio_model_id or MODEL_NAME)
+                    yield generate_sse_stop_chunk(req_id, current_ai_studio_model_id or MODEL_NAME)
+                except Exception:
+                    pass  # 如果无法发送错误信息，继续处理结束逻辑
+            finally:
+                # 确保事件被设置
+                if not completion_event.is_set():
+                    completion_event.set()
+                    logger.info(f"[{req_id}] Playwright流式生成器完成事件已设置")
+
+        stream_gen_func = create_response_stream_generator()
+        if not result_future.done():
+            result_future.set_result(StreamingResponse(stream_gen_func, media_type="text/event-stream"))
+        
+        return completion_event, submit_button_locator, check_client_disconnected
+    else:
+        # 使用PageController获取响应
+        page_controller = PageController(page, logger, req_id)
+        final_content = await page_controller.get_response(check_client_disconnected)
+        
+        # 计算token使用统计
+        usage_stats = calculate_usage_stats(
+            [msg.model_dump() for msg in request.messages],
+            final_content,
+            ""  # Playwright模式没有reasoning content
+        )
+        logger.info(f"[{req_id}] Playwright非流式计算的token使用统计: {usage_stats}")
+        
+        response_payload = {
+            "id": f"{CHAT_COMPLETION_ID_PREFIX}{req_id}-{int(time.time())}",
+            "object": "chat.completion",
+            "created": int(time.time()),
+            "model": current_ai_studio_model_id or MODEL_NAME,
+            "choices": [{
+                "index": 0,
+                "message": {"role": "assistant", "content": final_content},
+                "finish_reason": "stop"
+            }],
+            "usage": usage_stats
+        }
+        
+        if not result_future.done():
+            result_future.set_result(JSONResponse(content=response_payload))
+        
+        return None
+
+
+async def _cleanup_request_resources(req_id: str, disconnect_check_task: Optional[asyncio.Task], 
+                                   completion_event: Optional[Event], result_future: Future, 
+                                   is_streaming: bool) -> None:
+    """清理请求资源"""
+    from server import logger
+    
+    if disconnect_check_task and not disconnect_check_task.done():
+        disconnect_check_task.cancel()
+        try: 
+            await disconnect_check_task
+        except asyncio.CancelledError: 
+            pass
+        except Exception as task_clean_err: 
+            logger.error(f"[{req_id}] 清理任务时出错: {task_clean_err}")
+    
+    logger.info(f"[{req_id}] 处理完成。")
+    
+    if is_streaming and completion_event and not completion_event.is_set() and (result_future.done() and result_future.exception() is not None):
+         logger.warning(f"[{req_id}] 流式请求异常，确保完成事件已设置。")
+         completion_event.set()
+
+
+async def _process_request_refactored(
+    req_id: str,
+    request: ChatCompletionRequest,
+    http_request: Request,
+    result_future: Future
+) -> Optional[Tuple[Event, Locator, Callable[[str], bool]]]:
+    """核心请求处理函数 - 重构版本"""
+
+    # 优化：在开始任何处理前主动检测客户端连接状态
+    is_connected = await _test_client_connection(req_id, http_request)
+    if not is_connected:
+        from server import logger
+        logger.info(f"[{req_id}] ✅ 核心处理前检测到客户端断开，提前退出节省资源")
+        if not result_future.done():
+            result_future.set_exception(HTTPException(status_code=499, detail=f"[{req_id}] 客户端在处理开始前已断开连接"))
+        return None
+
+    context = await _initialize_request_context(req_id, request)
+    context = await _analyze_model_requirements(req_id, context, request)
+    
+    client_disconnected_event, disconnect_check_task, check_client_disconnected = await _setup_disconnect_monitoring(
+        req_id, http_request, result_future
+    )
+    
+    page = context['page']
+    submit_button_locator = page.locator(SUBMIT_BUTTON_SELECTOR) if page else None
+    completion_event = None
+    
+    try:
+        await _validate_page_status(req_id, context, check_client_disconnected)
+        
+        page_controller = PageController(page, context['logger'], req_id)
+
+        await _handle_model_switching(req_id, context, check_client_disconnected)
+        await _handle_parameter_cache(req_id, context)
+        
+        prepared_prompt,image_list = await _prepare_and_validate_request(req_id, request, check_client_disconnected)
+
+        # 使用PageController处理页面交互
+        # 注意：聊天历史清空已移至队列处理锁释放后执行
+
+        await page_controller.adjust_parameters(
+            request.model_dump(exclude_none=True), # 使用 exclude_none=True 避免传递None值
+            context['page_params_cache'],
+            context['params_cache_lock'],
+            context['model_id_to_use'],
+            context['parsed_model_list'],
+            check_client_disconnected
+        )
+
+        # 优化：在提交提示前再次检查客户端连接，避免不必要的后台请求
+        check_client_disconnected("提交提示前最终检查")
+
+        await page_controller.submit_prompt(prepared_prompt,image_list, check_client_disconnected)
+        
+        # 响应处理仍然需要在这里，因为它决定了是流式还是非流式，并设置future
+        response_result = await _handle_response_processing(
+            req_id, request, page, context, result_future, submit_button_locator, check_client_disconnected
+        )
+        
+        if response_result:
+            completion_event, _, _ = response_result
+        
+        return completion_event, submit_button_locator, check_client_disconnected
+        
+    except ClientDisconnectedError as disco_err:
+        context['logger'].info(f"[{req_id}] 捕获到客户端断开连接信号: {disco_err}")
+        if not result_future.done():
+             result_future.set_exception(HTTPException(status_code=499, detail=f"[{req_id}] Client disconnected during processing."))
+    except HTTPException as http_err:
+        context['logger'].warning(f"[{req_id}] 捕获到 HTTP 异常: {http_err.status_code} - {http_err.detail}")
+        if not result_future.done():
+            result_future.set_exception(http_err)
+    except PlaywrightAsyncError as pw_err:
+        context['logger'].error(f"[{req_id}] 捕获到 Playwright 错误: {pw_err}")
+        await save_error_snapshot(f"process_playwright_error_{req_id}")
+        if not result_future.done():
+            result_future.set_exception(HTTPException(status_code=502, detail=f"[{req_id}] Playwright interaction failed: {pw_err}"))
+    except Exception as e:
+        context['logger'].exception(f"[{req_id}] 捕获到意外错误")
+        await save_error_snapshot(f"process_unexpected_error_{req_id}")
+        if not result_future.done():
+            result_future.set_exception(HTTPException(status_code=500, detail=f"[{req_id}] Unexpected server error: {e}"))
+    finally:
+        await _cleanup_request_resources(req_id, disconnect_check_task, completion_event, result_future, request.stream)